--- conflicted
+++ resolved
@@ -190,12 +190,9 @@
     module_docstring_newlines = auto()
     accept_raw_docstrings = auto()
     fix_power_op_line_length = auto()
-<<<<<<< HEAD
+    hug_parens_with_braces_and_square_brackets = auto()
+    allow_empty_first_line_before_new_block_or_comment = auto()
     single_line_format_skip_with_multiple_comments = auto()
-=======
-    hug_parens_with_braces_and_square_brackets = auto()
->>>>>>> 1d4c31aa
-    allow_empty_first_line_before_new_block_or_comment = auto()
 
 
 class Deprecated(UserWarning):
