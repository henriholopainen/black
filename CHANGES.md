--- conflicted
+++ resolved
@@ -9,14 +9,11 @@
 ### Preview style
 
 - Fix merging implicit multiline strings that have inline comments (#3956)
-<<<<<<< HEAD
+- Allow empty first line after block open before a comment or compound statement (#3967)
 
 ### Configuration
 
 - Add support for single line format skip with other comments on the same line (#3959)
-=======
-- Allow empty first line after block open before a comment or compound statement (#3967)
->>>>>>> 744d23b3
 
 ### Packaging
 
