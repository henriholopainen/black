--- conflicted
+++ resolved
@@ -8,12 +8,9 @@
 
 ### Stable style
 
-<<<<<<< HEAD
 - Fix bug where multiple fmt:skip pragmas inside single block fails (#3978)
-=======
 - Fix a crash when whitespace(s) followed a backslash before newline in a docstring
   (#4008)
->>>>>>> e5011035
 
 ### Preview style
 
