--- conflicted
+++ resolved
@@ -11,19 +11,11 @@
 
 ### Stable style
 
-<<<<<<< HEAD
 - Fix bug where multiple fmt:skip pragmas inside single block fails (#3978)
-- Fix a crash when whitespace(s) followed a backslash before newline in a docstring
-  (#4008)
-=======
-- Fix crash on formatting bytes strings that look like docstrings (#4003)
 - Fix crash when whitespace followed a backslash before newline in a docstring (#4008)
-
 - Fix crash on formatting code like `await (a ** b)` (#3994)
-
 - No longer treat leading f-strings as docstrings. This matches Python's behaviour and
   fixes a crash (#4019)
->>>>>>> 46be1f8e
 
 ### Preview style
 
